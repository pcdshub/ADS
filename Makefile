--- conflicted
+++ resolved
@@ -13,12 +13,7 @@
 CXXFLAGS += -Wall
 CXXFLAGS += $(ci_cxx_flags)
 CPPFLAGS += -I AdsLib/
-<<<<<<< HEAD
-CPPFLAGS += -I ../
-CPPFLAGS += -I ./
-=======
 CPPFLAGS += -I tools/
->>>>>>> fc351b02
 
 SRC_FILES = AdsDef.cpp
 SRC_FILES += AdsLib.cpp
