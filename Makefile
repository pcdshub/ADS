--- conflicted
+++ resolved
@@ -4,19 +4,16 @@
 VPATH += AdsLibOOI
 LIBS = -lpthread
 LIB_NAME = AdsLib-$(OS_NAME).a
-<<<<<<< HEAD
 OOI_LIB_NAME = AdsLibOOI-$(OS_NAME).a
 INSTALL_DIR=example/ADS
-=======
 OBJ_DIR = obj
-INSTALL_DIR=example
->>>>>>> e957b2da
 CXX :=$(CROSS_COMPILE)$(CXX)
 CXXFLAGS += -std=c++11
 CXXFLAGS += -pedantic
 CXXFLAGS += -Wall
 CPPFLAGS += -I AdsLib/
 CPPFLAGS += -I ../
+CPPFLAGS += -I ./
 
 SRC_FILES = AdsDef.cpp
 SRC_FILES += AdsLib.cpp
@@ -28,6 +25,12 @@
 SRC_FILES += Sockets.cpp
 SRC_FILES += Frame.cpp
 OBJ_FILES = $(SRC_FILES:%.cpp=$(OBJ_DIR)/%.o)
+
+OOI_SRC_FILES = $(SRC_FILES)
+OOI_SRC_FILES += AdsDevice.cpp
+OOI_SRC_FILES += AdsNotification.cpp
+OOI_SRC_FILES += AdsRoute.cpp
+OOI_OBJ_FILES = $(OOI_SRC_FILES:%.cpp=$(OBJ_DIR)/%.o)
 
 ifeq ($(OS_NAME),Darwin)
 	LIBS += -lc++
@@ -42,31 +45,21 @@
 $(OBJ_DIR):
 	mkdir -p $@
 
-<<<<<<< HEAD
-.cpp.o:
-	$(CXX) -c $(CFLAGS) $< -o $@ -I AdsLib/ -I ../ -I ./
-=======
-$(OBJ_FILES): | $(OBJ_DIR)
-$(OBJ_FILES): $(OBJ_DIR)/%.o: %.cpp
+$(OOI_OBJ_FILES): | $(OBJ_DIR)
+$(OOI_OBJ_FILES): $(OBJ_DIR)/%.o: %.cpp
 	$(CXX) -c $(CPPFLAGS) $(CXXFLAGS) $< -o $@
->>>>>>> e957b2da
 
 $(LIB_NAME): $(OBJ_FILES)
 	$(AR) rvs $@ $?
 
-<<<<<<< HEAD
-$(OOI_LIB_NAME): AdsDevice.o AdsNotification.o AdsRoute.o
+$(OOI_LIB_NAME): $(OOI_OBJ_FILES)
 	$(AR) rvs $@ $?
 
-AdsLibTest.bin: AdsLibTest/main.o $(LIB_NAME)
-	$(CXX) $^ $(LIBS) -o $@
-=======
 AdsLibTest.bin: AdsLibTest/main.cpp $(LIB_NAME)
 	$(CXX) $^ $(LIBS) $(CPPFLAGS) $(CXXFLAGS) -o $@
->>>>>>> e957b2da
 
-AdsLibOOITest.bin: AdsLibOOITest/main.o $(OOI_LIB_NAME) $(LIB_NAME)
-	$(CXX) $^ $(LIBS) -o $@
+AdsLibOOITest.bin: AdsLibOOITest/main.cpp $(OOI_LIB_NAME) $(LIB_NAME)
+	$(CXX) $^ $(LIBS) $(CPPFLAGS) $(CXXFLAGS) -o $@
 
 test: AdsLibTest.bin
 	./$<
@@ -85,11 +78,7 @@
 install: install_lib install_ooi
 
 clean:
-<<<<<<< HEAD
-	rm -rf *.a *.o *.bin AdsLib*Test/*.o $(INSTALL_DIR)
-=======
-	rm -f *.a *.o *.bin AdsLibTest/*.o $(OBJ_DIR)/*.o
->>>>>>> e957b2da
+	rm -rf *.a *.o *.bin AdsLib*Test/*.o $(INSTALL_DIR) $(OBJ_DIR)/*.o
 
 uncrustify:
 	uncrustify --no-backup -c tools/uncrustify.cfg AdsLib*/*.h AdsLib*/*.cpp example/*.cpp
