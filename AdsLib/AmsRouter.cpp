--- conflicted
+++ resolved
@@ -1,376 +1,372 @@
-#include "AmsRouter.h"
-#include "AmsHeader.h"
-#include "Frame.h"
-#include "Log.h"
-
-#include <algorithm>
-
-const uint32_t AmsRouter::DEFAULT_TIMEOUT = 5000;
-
-AmsRouter::AmsRouter(AmsNetId netId)
-	: localAddr(netId)
-{
-	std::fill(portTimeout.begin(), portTimeout.end(), DEFAULT_TIMEOUT);
-}
-
-bool AmsRouter::AddRoute(AmsNetId ams, const IpV4& ip)
-{
-	std::lock_guard<std::mutex> lock(mutex);
-
-	const auto oldConnection = GetConnection(ams);
-	auto conn = connections.find(ip);
-	if (conn == connections.end()) {
-		conn = connections.emplace(ip, std::unique_ptr<AmsConnection>(new AmsConnection{ *this, ip })).first;
-	}
-
-	mapping[ams] = conn->second.get();
-	DeleteIfLastConnection(oldConnection);	
-	return true;
-}
-
-void AmsRouter::DelRoute(const AmsNetId& ams)
-{
-	std::lock_guard<std::mutex> lock(mutex);
-
-	auto route = mapping.find(ams);
-	if (route != mapping.end()) {
-		const AmsConnection* conn = route->second;
-		mapping.erase(route);
-		DeleteIfLastConnection(conn);
-	}
-}
-
-void AmsRouter::SetNetId(AmsNetId ams)
-{
-	std::lock_guard<std::mutex> lock(mutex);
-	localAddr = ams;
-}
-
-void AmsRouter::DeleteIfLastConnection(const AmsConnection* conn)
-{
-	if (conn) {
-		for (const auto& r : mapping) {
-			if (r.second == conn) {
-				return;
-			}
+#include "AmsRouter.h"
+#include "AmsHeader.h"
+#include "Frame.h"
+#include "Log.h"
+
+#include <algorithm>
+
+const uint32_t AmsRouter::DEFAULT_TIMEOUT = 5000;
+
+AmsRouter::AmsRouter(AmsNetId netId)
+	: localAddr(netId)
+{
+	std::fill(portTimeout.begin(), portTimeout.end(), DEFAULT_TIMEOUT);
+}
+
+bool AmsRouter::AddRoute(AmsNetId ams, const IpV4& ip)
+{
+	std::lock_guard<std::mutex> lock(mutex);
+
+	const auto oldConnection = GetConnection(ams);
+	auto conn = connections.find(ip);
+	if (conn == connections.end()) {
+		conn = connections.emplace(ip, std::unique_ptr<AmsConnection>(new AmsConnection{ *this, ip })).first;
+	}
+
+	mapping[ams] = conn->second.get();
+	DeleteIfLastConnection(oldConnection);	
+	return true;
+}
+
+void AmsRouter::DelRoute(const AmsNetId& ams)
+{
+	std::lock_guard<std::mutex> lock(mutex);
+
+	auto route = mapping.find(ams);
+	if (route != mapping.end()) {
+		const AmsConnection* conn = route->second;
+		mapping.erase(route);
+		DeleteIfLastConnection(conn);
+	}
+}
+
+void AmsRouter::SetNetId(AmsNetId ams)
+{
+	std::lock_guard<std::mutex> lock(mutex);
+	localAddr = ams;
+}
+
+void AmsRouter::DeleteIfLastConnection(const AmsConnection* conn)
+{
+	if (conn) {
+		for (const auto& r : mapping) {
+			if (r.second == conn) {
+				return;
+			}
+		}
+		connections.erase(conn->destIp);
+	}
+}
+
+uint16_t AmsRouter::OpenPort()
+{
+	std::lock_guard<std::mutex> lock(mutex);
+
+	if (ports.all()) {
+		return 0;
+	}
+
+	for (uint16_t i = 0; i < ports.size(); ++i) {
+		if (!ports[i]) {
+			ports.set(i);
+			return PORT_BASE + i;
+		}
+	}
+	return 0;
+}
+
+long AmsRouter::ClosePort(uint16_t port)
+{
+	for (const auto &n : CollectOrphanedNotifications(port)) {
+		DelNotification(port, &n.first, n.second);
+	}
+
+	std::lock_guard<std::mutex> lock(mutex);
+	if (port < PORT_BASE || port >= PORT_BASE + NUM_PORTS_MAX || !ports.test(port - PORT_BASE)) {
+		return ADSERR_CLIENT_PORTNOTOPEN;
+	}
+	ports.reset(port - PORT_BASE);
+	return 0;
+}
+
+long AmsRouter::GetLocalAddress(uint16_t port, AmsAddr* pAddr)
+{
+	std::lock_guard<std::mutex> lock(mutex);
+	if (port < PORT_BASE || port >= PORT_BASE + NUM_PORTS_MAX) {
+		return ADSERR_CLIENT_PORTNOTOPEN;
+	}
+
+	if (ports.test(port - PORT_BASE)) {
+		memcpy(&pAddr->netId, &localAddr, sizeof(localAddr));
+		pAddr->port = port;
+		return 0;
+	}
+	return ADSERR_CLIENT_PORTNOTOPEN;
+}
+
+long AmsRouter::GetTimeout(uint16_t port, uint32_t& timeout)
+{
+	std::lock_guard<std::mutex> lock(mutex);
+	if (port < PORT_BASE || port >= PORT_BASE + NUM_PORTS_MAX) {
+		return ADSERR_CLIENT_PORTNOTOPEN;
+	}
+
+	timeout = portTimeout[port - PORT_BASE];
+	return 0;
+}
+
+long AmsRouter::SetTimeout(uint16_t port, uint32_t timeout)
+{
+	std::lock_guard<std::mutex> lock(mutex);
+	if (port < PORT_BASE || port >= PORT_BASE + NUM_PORTS_MAX) {
+		return ADSERR_CLIENT_PORTNOTOPEN;
+	}
+
+	portTimeout[port - PORT_BASE] = timeout;
+	return 0;
+}
+
+AmsConnection* AmsRouter::GetConnection(const AmsNetId& amsDest)
+{
+	const auto it = __GetConnection(amsDest);
+	if (it == connections.end()) {
+		return nullptr;
+	}
+	return it->second.get();
+}
+
+std::map<IpV4, std::unique_ptr<AmsConnection>>::iterator AmsRouter::__GetConnection(const AmsNetId& amsDest)
+{
+	const auto it = mapping.find(amsDest);
+	if (it != mapping.end()) {
+		return connections.find(it->second->destIp);
+	}
+	return connections.end();
+}
+
+long AmsRouter::Read(uint16_t port, const AmsAddr* pAddr, uint32_t indexGroup, uint32_t indexOffset, uint32_t bufferLength, void* buffer, uint32_t *bytesRead)
+{
+	Frame request(sizeof(AmsTcpHeader) + sizeof(AoEHeader) + sizeof(AoERequestHeader));
+	request.prepend<AoERequestHeader>({
+		indexGroup,
+		indexOffset,
+		bufferLength
+	});
+	return AdsRequest<AoEReadResponseHeader>(request, *pAddr, port, AoEHeader::READ, bufferLength, buffer, bytesRead);
+}
+
+long AmsRouter::ReadDeviceInfo(uint16_t port, const AmsAddr* pAddr, char* devName, AdsVersion* version)
+{
+	static const size_t NAME_LENGTH = 16;
+	Frame request(sizeof(AmsTcpHeader) + sizeof(AoEHeader));
+	uint8_t buffer[sizeof(*version) + NAME_LENGTH];
+
+	const auto status = AdsRequest<AoEResponseHeader>(request, *pAddr, port, AoEHeader::READ_DEVICE_INFO, sizeof(buffer), buffer);
+	if (!status) {
+		version->version = buffer[0];
+		version->revision = buffer[1];
+		version->build = qFromLittleEndian<uint16_t>(buffer + offsetof(AdsVersion, build));
+		memcpy(devName, buffer + sizeof(*version), NAME_LENGTH);
+	}
+	return status;
+}
+
+long AmsRouter::ReadState(uint16_t port, const AmsAddr* pAddr, uint16_t* adsState, uint16_t* devState)
+{
+	Frame request(sizeof(AmsTcpHeader) + sizeof(AoEHeader));
+	uint8_t buffer[sizeof(*adsState) + sizeof(*devState)];
+
+	const auto status = AdsRequest<AoEResponseHeader>(request, *pAddr, port, AoEHeader::READ_STATE, sizeof(buffer), buffer);
+	if (!status) {
+		*adsState = qFromLittleEndian<uint16_t>(buffer);
+		*devState = qFromLittleEndian<uint16_t>(buffer + sizeof(*adsState));
+	}
+	return status;
+}
+
+long AmsRouter::ReadWrite(uint16_t port, const AmsAddr* pAddr, uint32_t indexGroup, uint32_t indexOffset, uint32_t readLength, void* readData, uint32_t writeLength, const void* writeData, uint32_t *bytesRead)
+{
+	Frame request(sizeof(AmsTcpHeader) + sizeof(AoEHeader) + sizeof(AoEReadWriteReqHeader) + writeLength);
+	request.prepend(writeData, writeLength);
+	request.prepend<AoEReadWriteReqHeader>({
+		indexGroup,
+		indexOffset,
+		readLength,
+		writeLength
+	});
+	return AdsRequest<AoEReadResponseHeader>(request, *pAddr, port, AoEHeader::READ_WRITE, readLength, readData, bytesRead);
+}
+
+template <class T>
+long AmsRouter::AdsRequest(Frame& request, const AmsAddr& destAddr, uint16_t port, uint16_t cmdId, uint32_t bufferLength, void* buffer, uint32_t *bytesRead)
+{
+	if (bytesRead) {
+		*bytesRead = 0;
+	}
+	AmsAddr srcAddr;
+	const auto status = GetLocalAddress(port, &srcAddr);
+	if (status) {
+		return status;
+	}
+
+	auto ads = GetConnection(destAddr.netId);
+	if (!ads) {
+		return GLOBALERR_MISSING_ROUTE;
+	}
+
+	AmsResponse* response = ads->Write(request, destAddr, srcAddr, cmdId);
+	if (response) {
+		uint32_t timeout_ms;
+		GetTimeout(port, timeout_ms);
+		if (response->Wait(timeout_ms)){
+			const uint32_t bytesAvailable = std::min<uint32_t>(bufferLength, response->frame.size() - sizeof(T));
+			T header(response->frame.data());
+			memcpy(buffer, response->frame.data() + sizeof(T), bytesAvailable);
+			if (bytesRead) {
+				*bytesRead = bytesAvailable;
+			}
+			ads->Release(response);
+			return header.result();
 		}
-		connections.erase(conn->destIp);
-	}
-}
-
-uint16_t AmsRouter::OpenPort()
-{
-	std::lock_guard<std::mutex> lock(mutex);
-
-	if (ports.all()) {
-		return 0;
-	}
-
-	for (uint16_t i = 0; i < ports.size(); ++i) {
-		if (!ports[i]) {
-			ports.set(i);
-			return PORT_BASE + i;
-		}
-	}
-	return 0;
-}
-
-long AmsRouter::ClosePort(uint16_t port)
-{
-	for (const auto &n : CollectOrphanedNotifications(port)) {
-		DelNotification(port, &n.first, n.second);
-	}
-
-	std::lock_guard<std::mutex> lock(mutex);
-	if (port < PORT_BASE || port >= PORT_BASE + NUM_PORTS_MAX || !ports.test(port - PORT_BASE)) {
-		return ADSERR_CLIENT_PORTNOTOPEN;
-	}
-	ports.reset(port - PORT_BASE);
-	return 0;
-}
-
-long AmsRouter::GetLocalAddress(uint16_t port, AmsAddr* pAddr)
-{
-	std::lock_guard<std::mutex> lock(mutex);
-	if (port < PORT_BASE || port >= PORT_BASE + NUM_PORTS_MAX) {
-		return ADSERR_CLIENT_PORTNOTOPEN;
-	}
-
-	if (ports.test(port - PORT_BASE)) {
-		memcpy(&pAddr->netId, &localAddr, sizeof(localAddr));
-		pAddr->port = port;
-		return 0;
-	}
-	return ADSERR_CLIENT_PORTNOTOPEN;
-}
-
-long AmsRouter::GetTimeout(uint16_t port, uint32_t& timeout)
-{
-	std::lock_guard<std::mutex> lock(mutex);
-	if (port < PORT_BASE || port >= PORT_BASE + NUM_PORTS_MAX) {
-		return ADSERR_CLIENT_PORTNOTOPEN;
-	}
-
-	timeout = portTimeout[port - PORT_BASE];
-	return 0;
-}
-
-long AmsRouter::SetTimeout(uint16_t port, uint32_t timeout)
-{
-	std::lock_guard<std::mutex> lock(mutex);
-	if (port < PORT_BASE || port >= PORT_BASE + NUM_PORTS_MAX) {
-		return ADSERR_CLIENT_PORTNOTOPEN;
-	}
-
-	portTimeout[port - PORT_BASE] = timeout;
-	return 0;
-}
-
-AmsConnection* AmsRouter::GetConnection(const AmsNetId& amsDest)
-{
-	const auto it = __GetConnection(amsDest);
-	if (it == connections.end()) {
-		return nullptr;
-	}
-	return it->second.get();
-}
-
-std::map<IpV4, std::unique_ptr<AmsConnection>>::iterator AmsRouter::__GetConnection(const AmsNetId& amsDest)
-{
-	const auto it = mapping.find(amsDest);
-	if (it != mapping.end()) {
-		return connections.find(it->second->destIp);
-	}
-	return connections.end();
-}
-
-long AmsRouter::Read(uint16_t port, const AmsAddr* pAddr, uint32_t indexGroup, uint32_t indexOffset, uint32_t bufferLength, void* buffer, uint32_t *bytesRead)
-{
-	Frame request(sizeof(AmsTcpHeader) + sizeof(AoEHeader) + sizeof(AoERequestHeader));
-	request.prepend<AoERequestHeader>({
-		indexGroup,
-		indexOffset,
-		bufferLength
-	});
-	return AdsRequest<AoEReadResponseHeader>(request, *pAddr, port, AoEHeader::READ, bufferLength, buffer, bytesRead);
-}
-
-long AmsRouter::ReadDeviceInfo(uint16_t port, const AmsAddr* pAddr, char* devName, AdsVersion* version)
-{
-	static const size_t NAME_LENGTH = 16;
-	Frame request(sizeof(AmsTcpHeader) + sizeof(AoEHeader));
-	uint8_t buffer[sizeof(*version) + NAME_LENGTH];
-
-	const auto status = AdsRequest<AoEResponseHeader>(request, *pAddr, port, AoEHeader::READ_DEVICE_INFO, sizeof(buffer), buffer);
-	if (!status) {
-		version->version = buffer[0];
-		version->revision = buffer[1];
-		version->build = qFromLittleEndian<uint16_t>(buffer + offsetof(AdsVersion, build));
-		memcpy(devName, buffer + sizeof(*version), NAME_LENGTH);
-	}
-	return status;
-}
-
-long AmsRouter::ReadState(uint16_t port, const AmsAddr* pAddr, uint16_t* adsState, uint16_t* devState)
-{
-	Frame request(sizeof(AmsTcpHeader) + sizeof(AoEHeader));
-	uint8_t buffer[sizeof(*adsState) + sizeof(*devState)];
-
-	const auto status = AdsRequest<AoEResponseHeader>(request, *pAddr, port, AoEHeader::READ_STATE, sizeof(buffer), buffer);
-	if (!status) {
-		*adsState = qFromLittleEndian<uint16_t>(buffer);
-		*devState = qFromLittleEndian<uint16_t>(buffer + sizeof(*adsState));
-	}
-	return status;
-}
-
-long AmsRouter::ReadWrite(uint16_t port, const AmsAddr* pAddr, uint32_t indexGroup, uint32_t indexOffset, uint32_t readLength, void* readData, uint32_t writeLength, const void* writeData, uint32_t *bytesRead)
-{
-	Frame request(sizeof(AmsTcpHeader) + sizeof(AoEHeader) + sizeof(AoEReadWriteReqHeader) + writeLength);
-	request.prepend(writeData, writeLength);
-	request.prepend<AoEReadWriteReqHeader>({
-		indexGroup,
-		indexOffset,
-		readLength,
-		writeLength
-	});
-	return AdsRequest<AoEReadResponseHeader>(request, *pAddr, port, AoEHeader::READ_WRITE, readLength, readData, bytesRead);
-}
-
-template <class T>
-long AmsRouter::AdsRequest(Frame& request, const AmsAddr& destAddr, uint16_t port, uint16_t cmdId, uint32_t bufferLength, void* buffer, uint32_t *bytesRead)
-{
-	if (bytesRead) {
-		*bytesRead = 0;
-	}
-	AmsAddr srcAddr;
-	const auto status = GetLocalAddress(port, &srcAddr);
-	if (status) {
-		return status;
-	}
-
-	auto ads = GetConnection(destAddr.netId);
-	if (!ads) {
-		return GLOBALERR_MISSING_ROUTE;
-	}
-
-	AmsResponse* response = ads->Write(request, destAddr, srcAddr, cmdId);
-	if (response) {
-		uint32_t timeout_ms;
-		GetTimeout(port, timeout_ms);
-		if (response->Wait(timeout_ms)){
-			const uint32_t bytesAvailable = std::min<uint32_t>(bufferLength, response->frame.size() - sizeof(T));
-			T header(response->frame.data());
-			memcpy(buffer, response->frame.data() + sizeof(T), bytesAvailable);
-			if (bytesRead) {
-				*bytesRead = bytesAvailable;
-			}
-			ads->Release(response);
-			return header.result();
-		}
-<<<<<<< HEAD
-		ads->GetPending(response->invokeId);
-=======
 		ads->GetPending(response->invokeId, srcAddr.port);
->>>>>>> f4bb80a6
-		ads->Release(response);
-		return ADSERR_CLIENT_SYNCTIMEOUT;
-	}
-	return -1;
-}
-
-long AmsRouter::Write(uint16_t port, const AmsAddr* pAddr, uint32_t indexGroup, uint32_t indexOffset, uint32_t bufferLength, const void* buffer)
-{
-	Frame request(sizeof(AmsTcpHeader) + sizeof(AoEHeader) + sizeof(AoERequestHeader) + bufferLength);
-	request.prepend(buffer, bufferLength);
-	request.prepend<AoERequestHeader>({
-		indexGroup,
-		indexOffset,
-		bufferLength
-	});
-	return AdsRequest<AoEResponseHeader>(request, *pAddr, port, AoEHeader::WRITE);
-}
-
-long AmsRouter::WriteControl(uint16_t port, const AmsAddr* pAddr, uint16_t adsState, uint16_t devState, uint32_t bufferLength, const void* buffer)
-{
-	Frame request(sizeof(AmsTcpHeader) + sizeof(AoEHeader) + sizeof(AdsWriteCtrlRequest) + bufferLength);
-	request.prepend(buffer, bufferLength);
-	request.prepend<AdsWriteCtrlRequest>({
-		adsState,
-		devState,
-		bufferLength
-	});
-	return AdsRequest<AoEResponseHeader>(request, *pAddr, port, AoEHeader::WRITE_CONTROL);
-}
-
-long AmsRouter::AddNotification(uint16_t port, const AmsAddr* pAddr, uint32_t indexGroup, uint32_t indexOffset, const AdsNotificationAttrib* pAttrib, PAdsNotificationFuncEx pFunc, uint32_t hUser, uint32_t *pNotification)
-{
-	Frame request(sizeof(AmsTcpHeader) + sizeof(AoEHeader) + sizeof(AdsAddDeviceNotificationRequest));
-	request.prepend<AdsAddDeviceNotificationRequest>({
-		indexGroup,
-		indexOffset,
-		pAttrib->cbLength,
-		pAttrib->nTransMode,
-		pAttrib->nMaxDelay,
-		pAttrib->nCycleTime
-	});
-
-	uint8_t buffer[sizeof(*pNotification)];
-	const long status = AdsRequest<AoEResponseHeader>(request, *pAddr, port, AoEHeader::ADD_DEVICE_NOTIFICATION, sizeof(buffer), buffer);
-	if (!status) {
-		*pNotification = qFromLittleEndian<uint32_t>(buffer);
-		CreateNotifyMapping(port, *pAddr, pFunc, hUser, pAttrib->cbLength, *pNotification);
-	}
-	return status;
-}
-
-long AmsRouter::DelNotification(uint16_t port, const AmsAddr* pAddr, uint32_t hNotification)
-{
-	if (!DeleteNotifyMapping(*pAddr, hNotification)) {
-		return ADSERR_CLIENT_REMOVEHASH;
-	}
-	Frame request(sizeof(AmsTcpHeader) + sizeof(AoEHeader) + sizeof(hNotification));
-	request.prepend(qToLittleEndian(hNotification));
-	return AdsRequest<AoEResponseHeader>(request, *pAddr, port, AoEHeader::DEL_DEVICE_NOTIFICATION);
-}
-
-void AmsRouter::CreateNotifyMapping(uint16_t port, AmsAddr addr, PAdsNotificationFuncEx pFunc, uint32_t hUser, uint32_t length, uint32_t hNotify)
-{
-	std::lock_guard<std::mutex> lock(notificationLock);
-
-	auto table = tableMapping.emplace(addr, TableRef(new NotifyTable())).first->second.get();
-	table->emplace(hNotify, Notification{ pFunc, hNotify, hUser, length, addr, port });
-}
-
-bool AmsRouter::DeleteNotifyMapping(const AmsAddr &addr, uint32_t hNotify)
-{
-	std::lock_guard<std::mutex> lock(notificationLock);
-
-	auto table = tableMapping.find(addr);
-	if (table != tableMapping.end()) {
-		return table->second->erase(hNotify);
-	}
-	return false;
-}
-
-std::vector<AmsRouter::NotifyPair> AmsRouter::CollectOrphanedNotifications(const uint16_t port)
-{
-	std::vector<NotifyPair> orphaned{};
-	std::unique_lock<std::mutex> lock(notificationLock);
-
-	for (const auto &mapping : tableMapping) {
-		auto &table = mapping.second.operator*();
-		for (auto it: table) {
-			if (it.second.port == port) {
-				orphaned.emplace_back(NotifyPair{ mapping.first, it.first });
-			}
-		}
-	}
-	return orphaned;
-}
-
-template<class T> T extractLittleEndian(Frame& frame)
-{
-	const auto value = qFromLittleEndian<T>(frame.data());
-	frame.remove(sizeof(T));
-	return value;
-}
-
-std::ostream& operator<<(std::ostream& out, const AmsNetId& netId)
-{
-	return out << std::dec << (int)netId.b[0] << '.' << (int)netId.b[1] << '.' << (int)netId.b[2] << '.' << (int)netId.b[3] << '.' << (int)netId.b[4] << '.' << (int)netId.b[5];
-}
-
-void AmsRouter::Dispatch(Frame &frame, const AmsAddr amsAddr) const
-{
-	const auto table = tableMapping.find(amsAddr);
-	if (table == tableMapping.end()) {
-		LOG_WARN("Notifcation from unknown source: " << amsAddr.netId);
-		return;
-	}
-
-	const auto length = extractLittleEndian<uint32_t>(frame);
-	if (length != frame.size()) {
-		LOG_WARN("Notification length: " << std::dec << length << " doesn't match: " << frame.size());
-		return;
-	}
-
-	auto numStamps = extractLittleEndian<uint32_t>(frame);
-	while (numStamps-- > 0) {
-		const auto timestamp = extractLittleEndian<uint64_t>(frame);
-		auto numSamples = extractLittleEndian<uint32_t>(frame);
-		while (numSamples-- > 0) {
-			const auto hNotify = extractLittleEndian<uint32_t>(frame);
-			const auto size = extractLittleEndian<uint32_t>(frame);
-			auto it = table->second->find(hNotify);
-			if (it != table->second->end()) {
-				auto notification = it->second;
-				if (size != notification.Size()) {
-					LOG_WARN("Notification sample size: " << size << " doesn't match: " << notification.Size());
-					return;
-				}
-				notification.Notify(timestamp, frame.data());
-			}
-		}
-	}
-}
+		ads->Release(response);
+		return ADSERR_CLIENT_SYNCTIMEOUT;
+	}
+	return -1;
+}
+
+long AmsRouter::Write(uint16_t port, const AmsAddr* pAddr, uint32_t indexGroup, uint32_t indexOffset, uint32_t bufferLength, const void* buffer)
+{
+	Frame request(sizeof(AmsTcpHeader) + sizeof(AoEHeader) + sizeof(AoERequestHeader) + bufferLength);
+	request.prepend(buffer, bufferLength);
+	request.prepend<AoERequestHeader>({
+		indexGroup,
+		indexOffset,
+		bufferLength
+	});
+	return AdsRequest<AoEResponseHeader>(request, *pAddr, port, AoEHeader::WRITE);
+}
+
+long AmsRouter::WriteControl(uint16_t port, const AmsAddr* pAddr, uint16_t adsState, uint16_t devState, uint32_t bufferLength, const void* buffer)
+{
+	Frame request(sizeof(AmsTcpHeader) + sizeof(AoEHeader) + sizeof(AdsWriteCtrlRequest) + bufferLength);
+	request.prepend(buffer, bufferLength);
+	request.prepend<AdsWriteCtrlRequest>({
+		adsState,
+		devState,
+		bufferLength
+	});
+	return AdsRequest<AoEResponseHeader>(request, *pAddr, port, AoEHeader::WRITE_CONTROL);
+}
+
+long AmsRouter::AddNotification(uint16_t port, const AmsAddr* pAddr, uint32_t indexGroup, uint32_t indexOffset, const AdsNotificationAttrib* pAttrib, PAdsNotificationFuncEx pFunc, uint32_t hUser, uint32_t *pNotification)
+{
+	Frame request(sizeof(AmsTcpHeader) + sizeof(AoEHeader) + sizeof(AdsAddDeviceNotificationRequest));
+	request.prepend<AdsAddDeviceNotificationRequest>({
+		indexGroup,
+		indexOffset,
+		pAttrib->cbLength,
+		pAttrib->nTransMode,
+		pAttrib->nMaxDelay,
+		pAttrib->nCycleTime
+	});
+
+	uint8_t buffer[sizeof(*pNotification)];
+	const long status = AdsRequest<AoEResponseHeader>(request, *pAddr, port, AoEHeader::ADD_DEVICE_NOTIFICATION, sizeof(buffer), buffer);
+	if (!status) {
+		*pNotification = qFromLittleEndian<uint32_t>(buffer);
+		CreateNotifyMapping(port, *pAddr, pFunc, hUser, pAttrib->cbLength, *pNotification);
+	}
+	return status;
+}
+
+long AmsRouter::DelNotification(uint16_t port, const AmsAddr* pAddr, uint32_t hNotification)
+{
+	if (!DeleteNotifyMapping(*pAddr, hNotification)) {
+		return ADSERR_CLIENT_REMOVEHASH;
+	}
+	Frame request(sizeof(AmsTcpHeader) + sizeof(AoEHeader) + sizeof(hNotification));
+	request.prepend(qToLittleEndian(hNotification));
+	return AdsRequest<AoEResponseHeader>(request, *pAddr, port, AoEHeader::DEL_DEVICE_NOTIFICATION);
+}
+
+void AmsRouter::CreateNotifyMapping(uint16_t port, AmsAddr addr, PAdsNotificationFuncEx pFunc, uint32_t hUser, uint32_t length, uint32_t hNotify)
+{
+	std::lock_guard<std::mutex> lock(notificationLock);
+
+	auto table = tableMapping.emplace(addr, TableRef(new NotifyTable())).first->second.get();
+	table->emplace(hNotify, Notification{ pFunc, hNotify, hUser, length, addr, port });
+}
+
+bool AmsRouter::DeleteNotifyMapping(const AmsAddr &addr, uint32_t hNotify)
+{
+	std::lock_guard<std::mutex> lock(notificationLock);
+
+	auto table = tableMapping.find(addr);
+	if (table != tableMapping.end()) {
+		return table->second->erase(hNotify);
+	}
+	return false;
+}
+
+std::vector<AmsRouter::NotifyPair> AmsRouter::CollectOrphanedNotifications(const uint16_t port)
+{
+	std::vector<NotifyPair> orphaned{};
+	std::unique_lock<std::mutex> lock(notificationLock);
+
+	for (const auto &mapping : tableMapping) {
+		auto &table = mapping.second.operator*();
+		for (auto it: table) {
+			if (it.second.port == port) {
+				orphaned.emplace_back(NotifyPair{ mapping.first, it.first });
+			}
+		}
+	}
+	return orphaned;
+}
+
+template<class T> T extractLittleEndian(Frame& frame)
+{
+	const auto value = qFromLittleEndian<T>(frame.data());
+	frame.remove(sizeof(T));
+	return value;
+}
+
+std::ostream& operator<<(std::ostream& out, const AmsNetId& netId)
+{
+	return out << std::dec << (int)netId.b[0] << '.' << (int)netId.b[1] << '.' << (int)netId.b[2] << '.' << (int)netId.b[3] << '.' << (int)netId.b[4] << '.' << (int)netId.b[5];
+}
+
+void AmsRouter::Dispatch(Frame &frame, const AmsAddr amsAddr) const
+{
+	const auto table = tableMapping.find(amsAddr);
+	if (table == tableMapping.end()) {
+		LOG_WARN("Notifcation from unknown source: " << amsAddr.netId);
+		return;
+	}
+
+	const auto length = extractLittleEndian<uint32_t>(frame);
+	if (length != frame.size()) {
+		LOG_WARN("Notification length: " << std::dec << length << " doesn't match: " << frame.size());
+		return;
+	}
+
+	auto numStamps = extractLittleEndian<uint32_t>(frame);
+	while (numStamps-- > 0) {
+		const auto timestamp = extractLittleEndian<uint64_t>(frame);
+		auto numSamples = extractLittleEndian<uint32_t>(frame);
+		while (numSamples-- > 0) {
+			const auto hNotify = extractLittleEndian<uint32_t>(frame);
+			const auto size = extractLittleEndian<uint32_t>(frame);
+			auto it = table->second->find(hNotify);
+			if (it != table->second->end()) {
+				auto notification = it->second;
+				if (size != notification.Size()) {
+					LOG_WARN("Notification sample size: " << size << " doesn't match: " << notification.Size());
+					return;
+				}
+				notification.Notify(timestamp, frame.data());
+			}
+		}
+	}
+}